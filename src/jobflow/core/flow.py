"""Define base Flow object."""

from __future__ import annotations

import copy
import logging
import warnings
from typing import TYPE_CHECKING

from git import Sequence
from monty.json import MSONable

import jobflow
from jobflow.core.reference import find_and_get_references
from jobflow.utils import ValueEnum, contains_flow_or_job, suuid

if TYPE_CHECKING:
    from typing import Any, Callable, Iterator

    from networkx import DiGraph

    from jobflow import Job

__all__ = ["JobOrder", "Flow", "get_flow"]

logger = logging.getLogger(__name__)


class JobOrder(ValueEnum):
    """
    Options to control the order of job execution.

    - ``AUTO``: Automatically determine the job order based on input and output
      references.
    - ``LINEAR``: Run the jobs in the order they appear in the jobs array.
    """

    AUTO = "auto"
    LINEAR = "linear"


class Flow(MSONable):
    """
    A Flow contains a collection of Jobs or other Flows to execute.

    The :obj:`Flow` object is the main tool for constructing workflows. Flows
    can either contain Jobs or other Flows. Like :obj:`.Job` objects, Flow objects
    can also have outputs, however, these are not explicitly stored in the database.
    Instead, the outputs of a Flow act to structure the outputs of the jobs
    contained within the Flow.

    Parameters
    ----------
    jobs
        The jobs to be run as a list of :obj:`.Job` or :obj:`Flow` objects.
    output
        The output of the flow. These should come from the output of one or more
        of the jobs.
    name
        The flow name.
    order
        The order in which the jobs should be executed. The default is to determine
        the order automatically based on the connections between jobs.
    uuid
        The identifier of the flow. This is generated automatically.
    hosts
        The list of UUIDs of the hosts containing the job. This is updated
        automatically when a flow is included in the jobs array of another flow.
        The object identified by one UUID of the list should be contained in objects
        identified by its subsequent elements.

    Raises
    ------
    ValueError
        If a job in the ``jobs`` array is already part of another flow.
    ValueError
        If any jobs needed to resolve the inputs of all jobs in the ``jobs`` array are
        missing.
    ValueError
        If any jobs needed to resolve the flow ``output`` are missing.

    Warns
    -----
    UserWarning
        If a ``.Job`` or ``Flow`` object is used as the Flow ``output`` rather
        than an ``OutputReference``.

    See Also
    --------
    .job, .Job, JobOrder

    Examples
    --------
    Below we define a simple job to add two numbers, and create an flow containing
    two connected add jobs.

    >>> from jobflow import job, Flow
    >>> @job
    ... def add(a, b):
    ...     return a + b
    >>> add_first = add(1, 2)
    >>> add_second = add(add_first.output, 2)
    >>> flow = Flow(jobs=[add_first, add_second])

    This flow does not expose any of the outputs of the jobs contained within it.
    We could instead "register" the output of the second add as the output of the
    flow.

    >>> flow = Flow(jobs=[add_first, add_second], output=add_second.output)

    This will allow the flow to be used in another flow. In this way, Flows
    can be infinitely nested. For example:

    >>> add_third = add(flow.output, 5)
    >>> outer_flow = Flow(jobs=[flow, add_third])

    Flows can be run using an flow manager. These enable running Flows
    locally or on compute clusters (using the FireWorks manager).

    >>> from jobflow.managers.local import run_locally
    >>> response = run_locally(flow)
    """

    def __init__(
        self,
<<<<<<< HEAD
        jobs: Sequence[Flow | Job] | Job | Flow,
        output: Any | None = None,
        name: str = "Flow",
        order: JobOrder = JobOrder.AUTO,
        uuid: str | None = None,
        hosts: list[str] | None = None,
=======
        jobs: list[Flow | jobflow.Job] | jobflow.Job | Flow,
        output: Any = None,
        name: str = "Flow",
        order: JobOrder = JobOrder.AUTO,
        uuid: str = None,
        hosts: list[str] = None,
>>>>>>> 108d2f4a
    ):
        from jobflow.core.job import Job

        if isinstance(jobs, (Job, Flow)):
            jobs = [jobs]

        if uuid is None:
            uuid = suuid()

        self.name = name
        self.order = order
        self.uuid = uuid
        self.hosts = hosts or []

        self._jobs: tuple[Flow | Job, ...] = ()
        self.add_jobs(jobs)
        self.output = output

    def __len__(self) -> int:
        """Get the number of jobs or subflows in the flow."""
        return len(self.jobs)

    def __getitem__(self, idx: int | slice) -> Flow | Job | tuple[Flow | Job]:
        """Get the job(s) or subflow(s) at the given index/slice."""
        return self.jobs[idx]

    def __setitem__(
        self, idx: int | slice, value: Flow | Job | Sequence[Flow | Job]
    ) -> None:
        """Set the job(s) or subflow(s) at the given index/slice."""
        if not isinstance(value, (Flow, jobflow.Job, Sequence)):
            raise TypeError(
                f"Flow can only contain Job or Flow objects, not {type(value)}"
            )
        jobs = list(self.jobs)
        jobs[idx] = value
        self.jobs = jobs

    def __iter__(self) -> Iterator[Flow | Job]:
        """Iterate through the jobs in the flow."""
        return iter(self.jobs)

    def __contains__(self, item: Flow | Job) -> bool:
        """Check if the flow contains a job or subflow."""
        return item in self.jobs

    def __add__(self, other: Job | Flow | Sequence[Flow | Job]) -> Flow:
        """Add a job or subflow to the flow."""
        if not isinstance(other, (Flow, jobflow.Job, Sequence)):
            return NotImplemented
        new_flow = self.__deepcopy__()
        new_flow.add_jobs(other)
        return new_flow

    def __sub__(self, other: Flow | Job) -> Flow:
        """Remove a job or subflow from the flow."""
        if other not in self.jobs:
            raise ValueError(f"{other!r} not found in flow")
        new_flow = self.__deepcopy__()
        new_flow.jobs = [job for job in new_flow.jobs if job != other]
        return new_flow

    def __repr__(self, level=0, index=None) -> str:
        """Get a string representation of the flow."""
        indent = "  " * level
        name, uuid = self.name, self.uuid
        flow_index = f"{index}." if index is not None else ""
        job_reprs = "\n".join(
            f"{indent}{flow_index}{i}. "
            f"{j.__repr__(level + 1, f'{flow_index}{i}') if isinstance(j, Flow) else j}"
            for i, j in enumerate(self.jobs, 1)
        )
        return f"Flow({name=}, {uuid=})\n{job_reprs}"

    def __eq__(self, other: Flow | Job) -> bool:
        """Check if the flow is equal to another flow."""
        if not isinstance(other, Flow):
            return False
        return self.uuid == other.uuid

    def __hash__(self) -> int:
        """Get the hash of the flow."""
        return hash(self.uuid)

    def __deepcopy__(self, memo: dict[int, Any] | None = None) -> Flow:
        """Get a deep copy of the flow.

        Shallow copy doesn't make sense; jobs aren't allowed to belong to multiple flows
        """
        kwds = self.as_dict()
        for key in ("jobs", "@class", "@module", "@version"):
            kwds.pop(key)
        jobs = copy.deepcopy(self.jobs, memo)
        new_flow = Flow(jobs=[], **kwds)
        # reassign host
        for job in jobs:
            job.hosts = [new_flow.uuid]
        new_flow.jobs = jobs
        return new_flow

    @property
    def jobs(self) -> tuple[Flow | Job, ...]:
        """
        Get the Jobs in the Flow.

        Returns
        -------
        list[Job]
            The list of Jobs/Flows of the Flow.
        """
        return self._jobs

    @jobs.setter
    def jobs(self, jobs: Sequence[Flow | Job] | Job | Flow):
        """
        Set the Jobs in the Flow.

        Parameters
        ----------
        jobs
            The list of Jobs/Flows of the Flow.
        """
        if isinstance(jobs, (Flow, jobflow.Job)):
            jobs = [jobs]
        self._jobs = tuple(jobs)

    @property
    def output(self) -> Any:
        """
        Get the output of the flow.

        Returns
        -------
        Any
            The output of the flow.
        """
        return self._output

    @output.setter
    def output(self, output: Any):
        """
        Set the output of the Flow.

        The output should be compatible with the list of Jobs/Flows contained in the
        Flow.

        Parameters
        ----------
        output
            The output of the flow. These should come from the output of one
            or more of the jobs.
        """
        if output is not None:
            if contains_flow_or_job(output):
                warnings.warn(
                    f"Flow '{self.name}' contains a Flow or Job as an output. "
                    f"Usually the Flow output should be the output of a Job or "
                    f"another Flow (e.g. job.output). If this message is "
                    f"unexpected then double check the outputs of your Flow."
                )

            # check if the jobs array contains all jobs needed for the references
            references = find_and_get_references(output)
            reference_uuids = {ref.uuid for ref in references}

            if not reference_uuids.issubset(set(self.job_uuids)):
                raise ValueError(
                    "jobs array does not contain all jobs needed for flow output"
                )
        self._output = output

    @property
    def job_uuids(self) -> tuple[str, ...]:
        """
        Uuids of every Job contained in the Flow (including nested Flows).

        Returns
        -------
        tuple[str]
            The uuids of all Jobs in the Flow (including nested Flows).
        """
        uuids: list[str] = []
        for job in self.jobs:
            if isinstance(job, Flow):
                uuids.extend(job.job_uuids)
            else:
                uuids.append(job.uuid)
        return tuple(uuids)

    @property
    def all_uuids(self) -> tuple[str, ...]:
        """
        Uuids of every Job and Flow contained in the Flow (including nested Flows).

        Returns
        -------
        tuple[str]
            The uuids of all Jobs and Flows in the Flow (including nested Flows).
        """
        uuids: list[str] = []
        for job in self.jobs:
            if isinstance(job, Flow):
                uuids.extend(job.all_uuids)
            uuids.append(job.uuid)
        return tuple(uuids)

    @property
    def graph(self) -> DiGraph:
        """
        Get a graph indicating the connectivity of jobs in the flow.

        Returns
        -------
        DiGraph
            The graph showing the connectivity of the jobs.
        """
        from itertools import product

        import networkx as nx

        graph = nx.compose_all([job.graph for job in self.jobs])

        if self.order == JobOrder.LINEAR:
            # add fake edges between jobs to force linear order
            edges = []
            for job_a, job_b in nx.utils.pairwise(self.jobs):
                if isinstance(job_a, Flow):
                    leaves = [v for v, d in job_a.graph.out_degree() if d == 0]
                else:
                    leaves = [job_a.uuid]

                if isinstance(job_b, Flow):
                    roots = [v for v, d in job_b.graph.in_degree() if d == 0]
                else:
                    roots = [job_b.uuid]

                for leaf, root in product(leaves, roots):
                    edges.append((leaf, root, {"properties": ""}))
            graph.add_edges_from(edges)
        return graph

    @property
    def host(self) -> str | None:
        """
        UUID of the first Flow that contains this Flow.

        Returns
        -------
        str
            the UUID of the host.
        """
        return self.hosts[0] if self.hosts else None

    def draw_graph(self, **kwargs):
        """
        Draw the flow graph using matplotlib.

        Requires matplotlib to be installed.

        Parameters
        ----------
        kwargs
            keyword arguments that are passed to :obj:`jobflow.utils.graph.draw_graph`.

        Returns
        -------
        pyplot
            The matplotlib pyplot state object.
        """
        from jobflow.utils.graph import draw_graph

        return draw_graph(self.graph, **kwargs)

    def iterflow(self):
        """
        Iterate through the jobs of the flow.

        The jobs are yielded such that the job output references can always be
        resolved. I.e., root nodes of the flow graph are always returned first.

        Yields
        ------
        Job, list[str]
            The Job and the uuids of any parent jobs (not to be confused with the host
            flow).
        """
        from networkx import is_directed_acyclic_graph

        from jobflow.utils.graph import itergraph

        graph = self.graph

        if not is_directed_acyclic_graph(graph):
            raise ValueError(
                "Job connectivity contains cycles therefore job execution order "
                "cannot be determined."
            )

        for node in itergraph(graph):
            parents = [u for u, v in graph.in_edges(node)]
            job = graph.nodes[node]["job"]
            yield job, parents

    def update_kwargs(
        self,
        update: dict[str, Any],
        name_filter: str = None,
        function_filter: Callable = None,
        dict_mod: bool = False,
    ):
        """
        Update the kwargs of all Jobs in the Flow.

        Note that updates will be applied to jobs in nested Flow.

        Parameters
        ----------
        update
            The updates to apply.
        name_filter
            A filter for the job name. Only jobs with a matching name will be updated.
            Includes partial matches, e.g. "ad" will match a job with the name "adder".
        function_filter
            A filter for the job function. Only jobs with a matching function will be
            updated.
        dict_mod
            Use the dict mod language to apply updates. See :obj:`.DictMods` for more
            details.

        Examples
        --------
        Consider a flow containing a simple job with a ``number`` keyword argument.

        >>> from jobflow import job, Flow
        >>> @job
        ... def add(a, number=5):
        ...     return a + number
        >>> add_job = add(1)
        >>> flow = Flow([add_job])

        The ``number`` argument could be updated in the following ways.

        >>> flow.update_kwargs({"number": 10})

        This will work if all jobs in the flow have a kwarg called number. However,
        when this is not the case this will result in the bad input kwargs for some
        jobs. To only apply the update to the correct jobs, filters can be used.

        >>> flow.update_kwargs({"number": 10}, name_filter="add")
        >>> flow.update_kwargs({"number": 10}, function_filter=add)
        """
        for job in self.jobs:
            job.update_kwargs(
                update,
                name_filter=name_filter,
                function_filter=function_filter,
                dict_mod=dict_mod,
            )

    def update_maker_kwargs(
        self,
        update: dict[str, Any],
        name_filter: str = None,
        class_filter: type[jobflow.Maker] = None,
        nested: bool = True,
        dict_mod: bool = False,
    ):
        """
        Update the keyword arguments of any :obj:`.Maker` objects in the jobs.

        Note that updates will be applied to Jobs in any inner Flows.

        Parameters
        ----------
        update
            The updates to apply.
        name_filter
            A filter for the Maker name. Only Makers with a matching name will be
            updated. Includes partial matches, e.g. "ad" will match a Maker with the
            name "adder".
        class_filter
            A filter for the maker class. Only Makers with a matching class will be
            updated. Note the class filter will match any subclasses.
        nested
            Whether to apply the updates to Maker objects that are themselves kwargs
            of Maker, job, or flow objects. See examples for more details.
        dict_mod
            Use the dict mod language to apply updates. See :obj:`.DictMods` for more
            details.

        Examples
        --------
        Consider the following flow containing jobs from a Maker:

        >>> from dataclasses import dataclass
        >>> from jobflow import job, Maker, Flow
        >>> @dataclass
        ... class AddMaker(Maker):
        ...     name: str = "add"
        ...     number: float = 10
        ...
        ...     @job
        ...     def make(self, a):
        ...         return a + self.number
        >>> maker = AddMaker()
        >>> add_job = maker.make(1)
        >>> flow = Flow([add_job])

        The ``number`` argument could be updated in the following ways.

        >>> flow.update_maker_kwargs({"number": 10})

        This will work if all Makers in the flow have a kwarg called number.
        However, when this is not the case this will result in the bad input kwargs
        for some Makers. To only apply the update to the correct Makers, filters can be
        used.

        >>> flow.update_maker_kwargs({"number": 10}, name_filter="add")
        >>> flow.update_maker_kwargs({"number": 10}, class_filter=AddMaker)

        By default, the updates are applied to nested Makers. These are Makers
        which are present in the kwargs of another Maker. Consider the following case
        for a Maker that produces a job that restarts.

        >>> from jobflow import Response
        >>> @dataclass
        ... class RestartMaker(Maker):
        ...     name: str = "replace"
        ...     add_maker: Maker = AddMaker()
        ...
        ...     @job
        ...     def make(self, a):
        ...         restart_job = self.add_maker.make(a)
        ...         return Response(replace=restart_job)
        >>> maker = RestartMaker()
        >>> my_job = maker.make(1)
        >>> flow = Flow([my_job]

        The following update will apply to the nested ``AddMaker`` in the kwargs of the
        ``RestartMaker``:

        >>> flow.update_maker_kwargs({"number": 10}, class_filter=AddMaker)

        However, if ``nested=False``, then the update will not be applied to the nested
        Maker:

        >>> flow.update_maker_kwargs(
        ...     {"number": 10}, class_filter=AddMaker, nested=False
        ... )
        """
        for job in self.jobs:
            job.update_maker_kwargs(
                update,
                name_filter=name_filter,
                class_filter=class_filter,
                nested=nested,
                dict_mod=dict_mod,
            )

    def append_name(self, append_str: str, prepend: bool = False):
        """
        Append a string to the name of the flow and all jobs contained in it.

        Parameters
        ----------
        append_str
            A string to append.
        prepend
            Prepend the name rather than appending it.
        """
        if prepend:
            self.name = append_str + self.name
        else:
            self.name += append_str

        for job in self.jobs:
            job.append_name(append_str, prepend=prepend)

    def update_metadata(
        self,
        update: dict[str, Any],
        name_filter: str = None,
        function_filter: Callable = None,
        dict_mod: bool = False,
        dynamic: bool = True,
    ):
        """
        Update the metadata of all Jobs in the Flow.

        Note that updates will be applied to jobs in nested Flow.

        Parameters
        ----------
        update
            The updates to apply.
        name_filter
            A filter for the job name. Only jobs with a matching name will be updated.
            Includes partial matches, e.g. "ad" will match a job with the name "adder".
        function_filter
            A filter for the job function. Only jobs with a matching function will be
            updated.
        dict_mod
            Use the dict mod language to apply updates. See :obj:`.DictMods` for more
            details.
        dynamic
            The updates will be propagated to Jobs/Flows dynamically generated at
            runtime.

        Examples
        --------
        Consider a flow containing two jobs.

        >>> from jobflow import job, Flow
        >>> @job
        ... def add(a, b):
        ...     return a + b
        >>> add_job1 = add(5, 6)
        >>> add_job2 = add(6, 7)
        >>> flow = Flow([add_job1, add_job2])

        The ``metadata`` of both jobs could be updated as follows:

        >>> flow.update_metadata({"tag": "addition_job"})
        """
        for job in self.jobs:
            job.update_metadata(
                update,
                name_filter=name_filter,
                function_filter=function_filter,
                dict_mod=dict_mod,
                dynamic=dynamic,
            )

    def update_config(
        self,
        config: jobflow.JobConfig | dict,
        name_filter: str | None = None,
        function_filter: Callable | None = None,
        attributes: list[str] | str | None = None,
        dynamic: bool = True,
    ):
        """
        Update the job config of all Jobs in the Flow.

        Note that updates will be applied to jobs in nested Flow.

        Parameters
        ----------
        config
            A JobConfig object or a dict with containing the attributes to update.
        name_filter
            A filter for the job name. Only jobs with a matching name will be updated.
            Includes partial matches, e.g. "ad" will match a job with the name "adder".
        function_filter
            A filter for the job function. Only jobs with a matching function will be
            updated.
        attributes :
            Which attributes of the job config to set. Can be specified as one or more
            attributes specified by their name.
        dynamic
            The updates will be propagated to Jobs/Flows dynamically generated at
            runtime.

        Examples
        --------
        Consider a flow containing two jobs.

        >>> from jobflow import job, Flow
        >>> @job
        ... def add(a, b):
        ...     return a + b
        >>> add_job1 = add(5, 6)
        >>> add_job2 = add(6, 7)
        >>> flow = Flow([add_job1, add_job2])

        The ``config`` of both jobs could be updated as follows:

        >>> new_config = JobConfig(
        ...    manager_config={"_fworker": "myfworker"}, resolve_references=False
        ... )
        >>> flow.update_config(new_config)

        To only update specific attributes, the ``attributes`` argument can be set. For
        example, the following will only update the "manager_config" attribute of the
        jobs' config.

        >>> flow.update_config(new_config, attributes="manager_config")

        Alternatively, the config can be specified as a dictionary with keys that are
        attributes of the JobConfig object. This allows you to specify updates without
        having to create a completely new JobConfig object. For example:

        >>> flow.update_config({"manager_config": {"_fworker": "myfworker"}})
        """
        for job in self.jobs:
            job.update_config(
                config,
                name_filter=name_filter,
                function_filter=function_filter,
                attributes=attributes,
                dynamic=dynamic,
            )

    def add_hosts_uuids(
        self, hosts_uuids: str | list[str] = None, prepend: bool = False
    ):
        """
        Add a list of UUIDs to the internal list of hosts.

        If hosts_uuids is None the uuid of this Flow will be added to the inner jobs and
        flow. Otherwise, the passed value will be set both in the list of hosts
        of the current flow and of the inner jobs and flows.
        The elements of the list are supposed to be ordered in such a way that
        the object identified by one UUID of the list is contained in objects
        identified by its subsequent elements.

        Parameters
        ----------
        hosts_uuids
            A list of UUIDs to add. If None the current uuid of the flow will be
            added to the inner Flows and Jobs.
        prepend
            Insert the UUIDs at the beginning of the list rather than extending it.
        """
        if hosts_uuids is not None:
            if not isinstance(hosts_uuids, (list, tuple)):
                hosts_uuids = [hosts_uuids]
            if prepend:
                self.hosts[0:0] = hosts_uuids
            else:
                self.hosts.extend(hosts_uuids)
        else:
            hosts_uuids = [self.uuid]
        for j in self.jobs:
            j.add_hosts_uuids(hosts_uuids, prepend=prepend)

    def add_jobs(self, jobs: Job | Flow | Sequence[Flow | Job]) -> None:
        """
        Add Jobs or Flows to the Flow.

        Added objects should not belong to other flows. The list of hosts will be added
        automatically to the incoming Jobs/Flows based on the hosts of the current Flow.

        Parameters
        ----------
        jobs
            A list of Jobs and Flows.
        """
        if not isinstance(jobs, (tuple, list)):
            jobs = [jobs]

        job_ids = set(self.all_uuids)
        hosts = [self.uuid, *self.hosts]
        for job in jobs:
            if job.host is not None and job.host != self.uuid:
                raise ValueError(
                    f"{type(job).__name__} {job.name} ({job.uuid}) already belongs "
                    f"to another flow."
                )
            if job.uuid in job_ids:
                raise ValueError(
                    "jobs array contains multiple jobs/flows with the same uuid "
                    f"({job.uuid})"
                )
            # check for circular dependency of Flows.
            if isinstance(job, Flow) and self.uuid in job.all_uuids:
                raise ValueError(
                    f"circular dependency: Flow ({job.uuid}) contains the "
                    f"current Flow ({self.uuid})"
                )
            job_ids.add(job.uuid)
            job.add_hosts_uuids(hosts)
        self._jobs += tuple(jobs)

    def remove_jobs(self, indices: int | list[int]):
        """
        Remove jobs from the Flow.

        It is not possible to remove jobs referenced in the output.

        Parameters
        ----------
        indices
            Indices of the jobs to be removed. Accepted values: from 0 to len(jobs) - 1.
        """
        if not isinstance(indices, (list, tuple)):
            indices = [indices]
        if any(i < 0 or i >= len(self.jobs) for i in indices):
            raise ValueError(
                "Only indices between 0 and the number of the jobs are accepted"
            )

        new_jobs = tuple(j for i, j in enumerate(self.jobs) if i not in indices)
        uuids: set = set()
        for job in new_jobs:
            if isinstance(job, Flow):
                uuids.update(job.job_uuids)
            else:
                uuids.add(job.uuid)

        # check if the output contains some references to the removed Jobs.
        references = find_and_get_references(self.output)
        reference_uuids = {ref.uuid for ref in references}

        if not reference_uuids.issubset(uuids):
            raise ValueError(
                "Removed Jobs/Flows are referenced in the output of the Flow."
            )

        self._jobs = new_jobs


def get_flow(
    flow: Flow | Job | list[jobflow.Job],
) -> Flow:
    """
    Check dependencies and return flow object.

    Parameters
    ----------
    flow
        A job, list of jobs, or flow.

    Returns
    -------
    Flow
        A :obj:`Flow` object where connections have been checked.
    """
    if not isinstance(flow, Flow):
        flow = Flow(jobs=flow)

    # ensure that we have all the jobs needed to resolve the reference connections
    job_references = find_and_get_references(flow.jobs)
    job_reference_uuids = {ref.uuid for ref in job_references}
    missing_jobs = job_reference_uuids.difference(set(flow.job_uuids))
    if len(missing_jobs) > 0:
        raise ValueError(
            "The following jobs were not found in the jobs array and are needed to "
            f"resolve output references:\n{list(missing_jobs)}"
        )

    return flow<|MERGE_RESOLUTION|>--- conflicted
+++ resolved
@@ -123,21 +123,12 @@
 
     def __init__(
         self,
-<<<<<<< HEAD
-        jobs: Sequence[Flow | Job] | Job | Flow,
-        output: Any | None = None,
-        name: str = "Flow",
-        order: JobOrder = JobOrder.AUTO,
-        uuid: str | None = None,
-        hosts: list[str] | None = None,
-=======
         jobs: list[Flow | jobflow.Job] | jobflow.Job | Flow,
         output: Any = None,
         name: str = "Flow",
         order: JobOrder = JobOrder.AUTO,
         uuid: str = None,
         hosts: list[str] = None,
->>>>>>> 108d2f4a
     ):
         from jobflow.core.job import Job
 
