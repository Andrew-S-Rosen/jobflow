--- conflicted
+++ resolved
@@ -303,15 +303,6 @@
     def __init__(
         self,
         function: Callable,
-<<<<<<< HEAD
-        function_args: tuple[Any, ...] | None = None,
-        function_kwargs: dict[str, Any] | None = None,
-        output_schema: type[BaseModel] | None = None,
-        uuid: str | None = None,
-        index: int = 1,
-        name: str | None = None,
-        metadata: dict[str, Any] | None = None,
-=======
         function_args: tuple[Any, ...] = None,
         function_kwargs: dict[str, Any] = None,
         output_schema: type[BaseModel] = None,
@@ -319,7 +310,6 @@
         index: int = 1,
         name: str = None,
         metadata: dict[str, Any] = None,
->>>>>>> 108d2f4a
         config: JobConfig = None,
         hosts: list[str] = None,
         metadata_updates: list[dict[str, Any]] = None,
