"""Tools for running :obj:`Flow` and :obj:`Job` objects using the FireWorks package."""

from __future__ import annotations

import typing

from fireworks import FiretaskBase, Firework, FWAction, Workflow, explicit_serialize

if typing.TYPE_CHECKING:
    from typing import Sequence

    import jobflow

__all__ = ["flow_to_workflow", "job_to_firework", "JobFiretask"]


def flow_to_workflow(
    flow: jobflow.Flow | jobflow.Job | list[jobflow.Job],
<<<<<<< HEAD
    store: jobflow.JobStore | None = None,
    allow_external_references: bool = False,
=======
    store: jobflow.JobStore = None,
>>>>>>> 0fbabf33
    **kwargs,
) -> Workflow:
    """
    Convert a :obj:`Flow` or a :obj:`Job` to a FireWorks :obj:`Workflow` object.

    Each firework spec is updated with the contents of the
    :obj:`Job.config.manager_config` dictionary. Accordingly, a :obj:`.JobConfig` object
    can be used to configure FireWork options such as metadata and the fireworker.

    Parameters
    ----------
    flow
        A flow or job.
    store
        A job store. Alternatively, if set to None, :obj:`JobflowSettings.JOB_STORE`
        will be used. Note, this could be different on the computer that submits the
        workflow and the computer which runs the workflow. The value of ``JOB_STORE`` on
        the computer that runs the workflow will be used.
    allow_external_references
        If False all the references to other outputs should be from other Jobs
        of the Flow.
    **kwargs
        Keyword arguments passed to Workflow init method.

    Returns
    -------
    Workflow
        The job or flow as a workflow.
    """
    from fireworks.core.firework import Workflow

    from jobflow.core.flow import get_flow

    parent_mapping: dict[str, Firework] = {}
    fireworks = []

    flow = get_flow(flow, allow_external_references=allow_external_references)

    for job, parents in flow.iterflow():
        fw = job_to_firework(job, store, parents=parents, parent_mapping=parent_mapping)
        fireworks.append(fw)

    return Workflow(fireworks, name=kwargs.pop("name", flow.name), **kwargs)


def job_to_firework(
    job: jobflow.Job,
    store: jobflow.JobStore = None,
    parents: Sequence[str] = None,
    parent_mapping: dict[str, Firework] = None,
    **kwargs,
) -> Firework:
    """
    Convert a :obj:`Job` to a :obj:`.Firework`.

    The firework spec is updated with the contents of the
    :obj:`Job.config.manager_config` dictionary. Accordingly, a :obj:`.JobConfig` object
    can be used to configure FireWork options such as metadata and the fireworker.

    Parameters
    ----------
    job
        A job.
    store
        A job store. Alternatively, if set to None, :obj:`JobflowSettings.JOB_STORE`
        will be used. Note, this could be different on the computer that submits the
        workflow and the computer which runs the workflow. The value of ``JOB_STORE`` on
        the computer that runs the workflow will be used.
    parents
        The parent uuids of the job.
    parent_mapping
        A dictionary mapping job uuids to Firework objects, as ``{uuid: Firework}``.
    **kwargs
        Keyword arguments passed to the Firework constructor.

    Returns
    -------
    Firework
        A firework that will run the job.
    """
    from fireworks.core.firework import Firework

    from jobflow.core.reference import OnMissing

    if (parents is None) is not (parent_mapping is None):
        raise ValueError("Both or neither of parents and parent_mapping must be set.")

    task = JobFiretask(job=job, store=store)

    job_parents = None
    if parents is not None and parent_mapping is not None:
        job_parents = (
            [parent_mapping[parent] for parent in parents] if parents else None
        )

    spec = {"_add_launchpad_and_fw_id": True}  # this allows the job to know the fw_id
    if job.config.on_missing_references != OnMissing.ERROR:
        spec["_allow_fizzled_parents"] = True
    spec.update(job.config.manager_config)
    spec.update(job.metadata)  # add metadata to spec

    fw = Firework([task], spec=spec, name=job.name, parents=job_parents, **kwargs)

    if parent_mapping is not None:
        parent_mapping[job.uuid] = fw

    return fw


@explicit_serialize
class JobFiretask(FiretaskBase):
    """
    A firetask that will run any job.

    Other Parameters
    ----------------
    job : Dict
        A serialized job.
    store : JobStore
        A job store. Alternatively, if set to None, :obj:`JobflowSettings.JOB_STORE`
        will be used. Note, this could be different on the computer that submits the
        workflow and the computer which runs the workflow. The value of ``JOB_STORE`` on
        the computer that runs the workflow will be used.
    """

    required_params = ("job", "store")

    def run_task(self, fw_spec):
        """Run the job and handle any dynamic firework submissions."""
        from jobflow import SETTINGS, initialize_logger
        from jobflow.core.job import Job

        job: Job = self.get("job")
        store = self.get("store")

        if store is None:
            store = SETTINGS.JOB_STORE
        store.connect()

        # Add the metadata from the fw_spec
        fw_tags = fw_spec.get("tags", None)
        if fw_tags is not None:
            if "tags" in job.metadata:
                if isinstance(job.metadata["tags"], list):
                    job.metadata["tags"].extend(fw_tags)
                else:
                    # tags is not a list, make it one
                    job.metadata["tags"] = [job.metadata["tags"], *fw_tags]
                job.metadata["tags"] = list(dict.fromkeys(job.metadata["tags"]))
            else:
                job.metadata.update({"tags": fw_tags})

        if hasattr(self, "fw_id"):
            job.metadata.update({"fw_id": self.fw_id})

        initialize_logger()
        response = job.run(store=store)

        detours = None
        additions = None
        if response.replace is not None:
            # create a workflow from the new additions; be sure to use original store
            detours = [flow_to_workflow(response.replace, self.get("store"))]

        if response.addition is not None:
            additions = [flow_to_workflow(response.addition, self.get("store"))]

        if response.detour is not None:
            detour_wf = flow_to_workflow(response.detour, self.get("store"))
            if detours is not None:
                detours.append(detour_wf)
            else:
                detours = [detour_wf]

        fwa = FWAction(
            stored_data=response.stored_data,
            detours=detours,
            additions=additions,
            defuse_workflow=response.stop_jobflow,
            defuse_children=response.stop_children,
        )
        return fwa<|MERGE_RESOLUTION|>--- conflicted
+++ resolved
@@ -16,12 +16,8 @@
 
 def flow_to_workflow(
     flow: jobflow.Flow | jobflow.Job | list[jobflow.Job],
-<<<<<<< HEAD
-    store: jobflow.JobStore | None = None,
+    store: jobflow.JobStore = None,
     allow_external_references: bool = False,
-=======
-    store: jobflow.JobStore = None,
->>>>>>> 0fbabf33
     **kwargs,
 ) -> Workflow:
     """
